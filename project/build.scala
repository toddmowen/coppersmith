--- conflicted
+++ resolved
@@ -78,27 +78,17 @@
     ++ uniformThriftSettings
     ++ uniformAssemblySettings
     ++ Seq(
-<<<<<<< HEAD
-        libraryDependencies ++= depend.scalding(),
-        libraryDependencies ++= depend.hadoopClasspath,
-        libraryDependencies ++= depend.scalding(),
-        libraryDependencies ++= depend.omnia("humbug-core", humbugVersion)
-      , sourceGenerators in Compile <+= (sourceManaged in Compile, streams) map { (outdir: File, s) =>
-          // Poor man's "Literate Scala". (Consider alternatives such as https://github.com/non/literati)
-          // This is part of the "examples" project because it depends on a thrift spec there.
-          val outfile = outdir / "USERGUIDE.scala"
-          file("USERGUIDE.markdown") #> "sed -n /```scala/,/```/p" #| "grep -v ```" #> outfile ! s.log
-          Seq(outfile)
-        }
-      )
-    ++ humbugSettings
-  ).dependsOn(core)
-=======
          libraryDependencies ++= depend.scalding(),
-         libraryDependencies ++= depend.hadoopClasspath
+         libraryDependencies ++= depend.hadoopClasspath,
+         sourceGenerators in Compile <+= (sourceManaged in Compile, streams) map { (outdir: File, s) =>
+           // Poor man's "Literate Scala". (Consider alternatives such as https://github.com/non/literati)
+           // This is part of the "examples" project because it depends on a thrift spec there.
+           val outfile = outdir / "USERGUIDE.scala"
+           file("USERGUIDE.markdown") #> "sed -n /```scala/,/```/p" #| "grep -v ```" #> outfile ! s.log
+           Seq(outfile)
+         }
        )
   ).dependsOn(core, scalding)
->>>>>>> dfe5be53
 
   lazy val test = Project(
     id = "test"
