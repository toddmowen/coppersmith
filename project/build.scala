import au.com.cba.omnia.uniform.dependency.UniformDependencyPlugin.depend.versions
import sbt._
import sbt.Keys._

import au.com.cba.omnia.uniform.core.standard.StandardProjectPlugin._
import au.com.cba.omnia.uniform.core.version.UniqueVersionPlugin._
import au.com.cba.omnia.uniform.dependency.UniformDependencyPlugin._
import au.com.cba.omnia.uniform.thrift.UniformThriftPlugin._
import au.com.cba.omnia.uniform.assembly.UniformAssemblyPlugin._

object build extends Build {
  val maestroVersion = "2.16.1-20151125012349-278db85"

  lazy val standardSettings =
    Defaults.coreDefaultSettings ++
<<<<<<< HEAD
      uniformDependencySettings ++
      strictDependencySettings ++
      Seq(
        scalacOptions += "-Xfatal-warnings",
        scalacOptions in(Compile, console) ~= (_.filterNot(Set("-Xfatal-warnings", "-Ywarn-unused-import"))),
        scalacOptions in(Compile, doc) ~= (_ filterNot (_ == "-Xfatal-warnings")),
        scalacOptions in(Test, console) := (scalacOptions in(Compile, console)).value
      )
=======
    uniformPublicDependencySettings ++
    strictDependencySettings ++
    Seq(
      scalacOptions += "-Xfatal-warnings",
      scalacOptions in (Compile, console) ~= (_.filterNot(Set("-Xfatal-warnings", "-Ywarn-unused-import"))),
      scalacOptions in (Compile, doc) ~= (_ filterNot (_ == "-Xfatal-warnings")),
      scalacOptions in (Test, console) := (scalacOptions in (Compile, console)).value
    )
>>>>>>> 484f4eaa

  lazy val all = Project(
    id = "all"
    , base = file(".")
    , settings =
      standardSettings
        ++ uniform.project("coppersmith-all", "commbank.coppersmith.all")
        ++ Seq(
        publishArtifact := false
      )
<<<<<<< HEAD
    , aggregate = Seq(core, testProject, examples, scalding, tools)
=======
  , aggregate = Seq(core, test, examples, scalding, tools)
>>>>>>> 484f4eaa
  )

  lazy val core = Project(
    id = "core"
    , base = file("core")
    , settings =
      standardSettings
<<<<<<< HEAD
        ++ uniform.project("coppersmith-core", "commbank.coppersmith")
        ++ uniformThriftSettings
        ++ Seq(
        libraryDependencies += "org.specs2" %% "specs2-matcher-extra" % versions.specs % "test"
          exclude("org.scala-lang", "scala-compiler"),
        libraryDependencies ++= depend.testing(),
        libraryDependencies ++= depend.omnia("maestro", maestroVersion),
        parallelExecution in Test := false
=======
   ++ uniform.project("coppersmith-core", "commbank.coppersmith")
   ++ uniformThriftSettings
   ++ Seq(
          libraryDependencies += "io.github.lukehutch" % "fast-classpath-scanner" % "1.9.7",
          libraryDependencies += "org.specs2" %% "specs2-matcher-extra" % versions.specs % "test"
            exclude("org.scala-lang", "scala-compiler"),
          libraryDependencies ++= depend.testing(),
          libraryDependencies ++= depend.omnia("maestro", maestroVersion),
          parallelExecution in Test := false

>>>>>>> 484f4eaa
      )
  ).configs( IntegrationTest )

  lazy val scalding = Project(
    id = "scalding"
    , base = file("scalding")
    , settings =
      standardSettings
        ++ uniform.project("coppersmith-scalding", "commbank.coppersmith.scalding")
        ++ uniformThriftSettings
        ++ Seq(
        libraryDependencies ++= depend.hadoopClasspath,
        libraryDependencies ++= depend.omnia("maestro-test", maestroVersion, "test"),
        libraryDependencies ++= depend.parquet(),
        parallelExecution in Test := false
      )
  ).dependsOn(core % "compile->compile;test->test")

  lazy val examples = Project(
    id = "examples"
    , base = file("examples")
    , settings =
      standardSettings
        ++ uniform.project("coppersmith-examples", "commbank.coppersmith.examples")
        ++ uniformThriftSettings
        ++ uniformAssemblySettings
        ++ Seq(
        libraryDependencies ++= depend.scalding(),
        libraryDependencies ++= depend.hadoopClasspath,
        sourceGenerators in Compile <+= (sourceManaged in Compile, streams) map { (outdir: File, s) =>
          val infile = "USERGUIDE.markdown"
          val source = io.Source.fromFile(infile)
          val fileContent = try source.mkString finally source.close()
          val sourceCode = """```scala(?s)(.*?)```""".r
          val codeFragments = (sourceCode findAllIn fileContent).matchData.map {
            _.group(1)
          }
          codeFragments.zipWithIndex.map { case (frag, i) =>
            val newFile = outdir / s"userGuideFragment$i.scala"
            IO.write(newFile, frag)
            newFile
          }.toSeq
        }
      )
  ).dependsOn(core, scalding, testProject)

  lazy val testProject = Project(
    id = "test"
    , base = file("test")
    , settings =
      standardSettings
        ++ uniform.project("coppersmith-test", "commbank.coppersmith.test")
        ++ uniformThriftSettings
        ++ Seq(
        libraryDependencies ++= depend.testing()
      )

  ).dependsOn(core)

<<<<<<< HEAD
  val sbtCPTask = taskKey[Unit]("tools/test:sbtCPTask")

  lazy val tools = Project(
    id = "tools"
    , base = file("tools")
    , settings =
      Defaults.coreDefaultSettings ++
        uniformDependencySettings
        ++ uniform.project("coppersmith-tools", "commbank.coppersmith.tools")
        ++ Seq(libraryDependencies ++= Seq(
        "org.specs2" %% "specs2-matcher-extra" % versions.specs % "test")
      )
        ++ Seq(sbtCPTask := {
        val files: Seq[File] = (fullClasspath in Compile).value.files
        val sbtClasspath: String = files.map(x => x.getAbsolutePath).mkString(":")
        println("Set SBT classpath to 'sbt-classpath' environment variable")
        System.setProperty("sbt-classpath", sbtClasspath)
      })
        ++ Seq((testExecution in test in Test) <<= (testExecution in test in Test) dependsOn (sbtCPTask))
        ++ Seq(resourceGenerators in Compile <+= (resourceManaged in Compile, streams) map {
        (outdir: File, s) =>
          val infile = "tools/src/main/bash/CoppersmithBootstrap.sh"
          val infile2 = "tools/src/main/scala/CoppersmithBootstrap.scala"
          val outfile = outdir / "CoppersmithBootstrap.sh"
          outfile.getParentFile.mkdirs
          s"cat ${infile} ${infile2}" #> outfile !! s.log
          Seq(outfile)
      })
=======
  lazy val tools = Project(
    id = "metadata-output"
    , base = file("metadata-output")
    , settings =
      standardSettings
        ++ uniform.project("coppersmith-tools", "commbank.coppersmith.tools")
        ++ uniformThriftSettings
        ++ Seq(
        libraryDependencies ++= depend.testing(),
        fork in Test := true
      )

>>>>>>> 484f4eaa
  ).dependsOn(core)
}<|MERGE_RESOLUTION|>--- conflicted
+++ resolved
@@ -13,16 +13,6 @@
 
   lazy val standardSettings =
     Defaults.coreDefaultSettings ++
-<<<<<<< HEAD
-      uniformDependencySettings ++
-      strictDependencySettings ++
-      Seq(
-        scalacOptions += "-Xfatal-warnings",
-        scalacOptions in(Compile, console) ~= (_.filterNot(Set("-Xfatal-warnings", "-Ywarn-unused-import"))),
-        scalacOptions in(Compile, doc) ~= (_ filterNot (_ == "-Xfatal-warnings")),
-        scalacOptions in(Test, console) := (scalacOptions in(Compile, console)).value
-      )
-=======
     uniformPublicDependencySettings ++
     strictDependencySettings ++
     Seq(
@@ -31,7 +21,6 @@
       scalacOptions in (Compile, doc) ~= (_ filterNot (_ == "-Xfatal-warnings")),
       scalacOptions in (Test, console) := (scalacOptions in (Compile, console)).value
     )
->>>>>>> 484f4eaa
 
   lazy val all = Project(
     id = "all"
@@ -42,11 +31,7 @@
         ++ Seq(
         publishArtifact := false
       )
-<<<<<<< HEAD
     , aggregate = Seq(core, testProject, examples, scalding, tools)
-=======
-  , aggregate = Seq(core, test, examples, scalding, tools)
->>>>>>> 484f4eaa
   )
 
   lazy val core = Project(
@@ -54,16 +39,6 @@
     , base = file("core")
     , settings =
       standardSettings
-<<<<<<< HEAD
-        ++ uniform.project("coppersmith-core", "commbank.coppersmith")
-        ++ uniformThriftSettings
-        ++ Seq(
-        libraryDependencies += "org.specs2" %% "specs2-matcher-extra" % versions.specs % "test"
-          exclude("org.scala-lang", "scala-compiler"),
-        libraryDependencies ++= depend.testing(),
-        libraryDependencies ++= depend.omnia("maestro", maestroVersion),
-        parallelExecution in Test := false
-=======
    ++ uniform.project("coppersmith-core", "commbank.coppersmith")
    ++ uniformThriftSettings
    ++ Seq(
@@ -73,8 +48,6 @@
           libraryDependencies ++= depend.testing(),
           libraryDependencies ++= depend.omnia("maestro", maestroVersion),
           parallelExecution in Test := false
-
->>>>>>> 484f4eaa
       )
   ).configs( IntegrationTest )
 
@@ -134,7 +107,6 @@
 
   ).dependsOn(core)
 
-<<<<<<< HEAD
   val sbtCPTask = taskKey[Unit]("tools/test:sbtCPTask")
 
   lazy val tools = Project(
@@ -163,19 +135,5 @@
           s"cat ${infile} ${infile2}" #> outfile !! s.log
           Seq(outfile)
       })
-=======
-  lazy val tools = Project(
-    id = "metadata-output"
-    , base = file("metadata-output")
-    , settings =
-      standardSettings
-        ++ uniform.project("coppersmith-tools", "commbank.coppersmith.tools")
-        ++ uniformThriftSettings
-        ++ Seq(
-        libraryDependencies ++= depend.testing(),
-        fork in Test := true
-      )
-
->>>>>>> 484f4eaa
   ).dependsOn(core)
 }