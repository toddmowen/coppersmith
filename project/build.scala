import au.com.cba.omnia.uniform.dependency.UniformDependencyPlugin.depend.versions
import sbt._
import sbt.Keys._

import au.com.cba.omnia.uniform.core.standard.StandardProjectPlugin._
import au.com.cba.omnia.uniform.core.version.UniqueVersionPlugin._
import au.com.cba.omnia.uniform.dependency.UniformDependencyPlugin._
import au.com.cba.omnia.uniform.thrift.UniformThriftPlugin._
import au.com.cba.omnia.uniform.assembly.UniformAssemblyPlugin._

object build extends Build {
  val maestroVersion = "2.17.+"

  lazy val standardSettings =
    Defaults.coreDefaultSettings ++
    uniformPublicDependencySettings ++
    strictDependencySettings ++
    Seq(
      concurrentRestrictions in Global += Tags.limit(Tags.Test, 1),  // because thermometer tests cannot run in parallel
      scalacOptions += "-Xfatal-warnings",
      scalacOptions in (Compile, console) ~= (_.filterNot(Set("-Xfatal-warnings", "-Ywarn-unused-import"))),
      scalacOptions in (Compile, doc) ~= (_ filterNot (_ == "-Xfatal-warnings")),
      scalacOptions in (Test, console) := (scalacOptions in (Compile, console)).value
    )

  lazy val all = Project(
    id = "all"
    , base = file(".")
    , settings =
      standardSettings
        ++ uniform.project("coppersmith-all", "commbank.coppersmith.all")
        ++ Seq(
        publishArtifact := false
      )
    , aggregate = Seq(core, testProject, examples, scalding, tools)
  )

  lazy val core = Project(
    id = "core"
    , base = file("core")
    , settings =
      standardSettings
   ++ uniform.project("coppersmith-core", "commbank.coppersmith")
   ++ uniformThriftSettings
   ++ Seq(
          libraryDependencies += "org.specs2" %% "specs2-matcher-extra" % versions.specs % "test"
            exclude("org.scala-lang", "scala-compiler"),
<<<<<<< HEAD
          libraryDependencies += "com.pavlinic" %% "luautils" % "0.2.0",
=======
          libraryDependencies +=  "io.argonaut" %% "argonaut" % "6.1", 
>>>>>>> 42410a20
          libraryDependencies ++= depend.testing(configuration = "test"),
          libraryDependencies ++= depend.omnia("maestro", maestroVersion)
      )
  ).configs( IntegrationTest )

  lazy val scalding = Project(
    id = "scalding"
    , base = file("scalding")
    , settings =
      standardSettings
        ++ uniform.project("coppersmith-scalding", "commbank.coppersmith.scalding")
        ++ uniformThriftSettings
        ++ Seq(
        libraryDependencies ++= depend.hadoopClasspath,
        libraryDependencies ++= depend.omnia("maestro-test", maestroVersion, "test"),
        libraryDependencies ++= depend.parquet()
      )
  ).dependsOn(core % "compile->compile;test->test")

  lazy val examples = Project(
    id = "examples"
    , base = file("examples")
    , settings =
      standardSettings
        ++ uniform.project("coppersmith-examples", "commbank.coppersmith.examples")
        ++ uniformThriftSettings
        ++ uniformAssemblySettings
        ++ Seq(
        watchSources <++= baseDirectory map(path => (path / "../USERGUIDE.markdown").get),
        libraryDependencies ++= depend.scalding(),
        libraryDependencies ++= depend.hadoopClasspath,
        libraryDependencies ++= depend.omnia("maestro-test", maestroVersion, "test"),
        sourceGenerators in Compile <+= (sourceManaged in Compile, streams) map { (outdir: File, s) =>
          val infile = "USERGUIDE.markdown"
          val source = io.Source.fromFile(infile)
          val fileContent = try source.mkString finally source.close()
          val sourceCode = """```scala(?s)(.*?)```""".r
          val codeFragments = (sourceCode findAllIn fileContent).matchData.map {
            _.group(1)
          }
          codeFragments.zipWithIndex.map { case (frag, i) =>
            val newFile = outdir / s"userGuideFragment$i.scala"
            IO.write(newFile, frag)
            newFile
          }.toSeq
        }
      )
  ).dependsOn(core, scalding, testProject)

  lazy val testProject = Project(
    id = "test"
    , base = file("test")
    , settings =
      standardSettings
        ++ uniform.project("coppersmith-test", "commbank.coppersmith.test")
        ++ uniformThriftSettings
        ++ Seq(
          libraryDependencies ++= depend.testing(configuration = "test"),
          libraryDependencies ++= depend.omnia("maestro-test", maestroVersion)
        )
  ).dependsOn(core)

  lazy val tools = Project(
    id = "tools"
    , base = file("tools")
    , settings =
      Defaults.coreDefaultSettings
        ++ uniformDependencySettings
        ++ uniform.project("coppersmith-tools", "commbank.coppersmith.tools")
        ++ Seq(libraryDependencies ++= Seq(
             "io.github.lukehutch" % "fast-classpath-scanner" % "1.9.7",
             "org.specs2"         %% "specs2-matcher-extra"   % versions.specs % "test"
           )
        )
        ++ Seq(
          fork in Test := true,
          javaOptions in Test += {
            val files: Seq[File] = (fullClasspath in Compile).value.files
            val sbtClasspath: String = files.map(x => x.getAbsolutePath).mkString(":")
            s"-Dsbt-classpath=$sbtClasspath"
          }
        )
  ).dependsOn(core)
}<|MERGE_RESOLUTION|>--- conflicted
+++ resolved
@@ -20,7 +20,8 @@
       scalacOptions += "-Xfatal-warnings",
       scalacOptions in (Compile, console) ~= (_.filterNot(Set("-Xfatal-warnings", "-Ywarn-unused-import"))),
       scalacOptions in (Compile, doc) ~= (_ filterNot (_ == "-Xfatal-warnings")),
-      scalacOptions in (Test, console) := (scalacOptions in (Compile, console)).value
+      scalacOptions in (Test, console) := (scalacOptions in (Compile, console)).value,
+      dependencyOverrides += "com.chuusai" %% "shapeless" % "2.2.5" //until maestro is updated
     )
 
   lazy val all = Project(
@@ -45,11 +46,8 @@
    ++ Seq(
           libraryDependencies += "org.specs2" %% "specs2-matcher-extra" % versions.specs % "test"
             exclude("org.scala-lang", "scala-compiler"),
-<<<<<<< HEAD
-          libraryDependencies += "com.pavlinic" %% "luautils" % "0.2.0",
-=======
+          libraryDependencies += "com.pavlinic" %% "luautils" % "0.3.2",
           libraryDependencies +=  "io.argonaut" %% "argonaut" % "6.1", 
->>>>>>> 42410a20
           libraryDependencies ++= depend.testing(configuration = "test"),
           libraryDependencies ++= depend.omnia("maestro", maestroVersion)
       )
