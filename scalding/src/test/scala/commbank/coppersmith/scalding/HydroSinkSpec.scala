--- conflicted
+++ resolved
@@ -41,12 +41,8 @@
     Arbitrary(
       NonEmptyListArbitrary[FeatureValue[Value]].arbitrary.map(nel =>
         nel.map {
-<<<<<<< HEAD
-          case v@FeatureValue(_, _, Str(s)) => v.copy(value = Str(s.map(_.filterNot(_ < 32))))
-=======
-          case v@FeatureValue(_, _, Str(s), _) =>
+          case v@FeatureValue(_, _, Str(s)) =>
             v.copy(value = Str(s.map(_.filterNot(_ < 32).filterNot(_.contains(HydroSink.Delimiter)))))
->>>>>>> 123212f2
           case v => v
         }
       )
@@ -54,16 +50,9 @@
   }
 
   def featureValuesOnDiskMatch =
-<<<<<<< HEAD
-    forAll { (vs: NonEmptyList[FeatureValue[Value]], hydroConfig: HydroSink.Config) =>  {
-
-      val eavtReader = delimitedThermometerRecordReader[Eavt]('\u0001', "\\N", implicitly[Decode[Eavt]])
-      val expected = vs.map(HydroSink.toEavt(_, 0)).list
-=======
     forAll { (vs: NonEmptyList[FeatureValue[Value]], hydroConfig: HydroSink.Config) => {
       val eavtReader = delimitedThermometerRecordReader[Eavt]('|', "\\N", implicitly[Decode[Eavt]])
-      val expected = vs.map(HydroSink.toEavt).list
->>>>>>> 123212f2
+      val expected = vs.map(HydroSink.toEavt(_, 0)).list	
 
       withEnvironment(path(getClass.getResource("/").toString)) {
         val sink = HydroSink(hydroConfig)
@@ -95,13 +84,8 @@
     }}.set(minTestsOk = 5)
 
   def expectedPartitionsMarkedSuccess =
-<<<<<<< HEAD
     forAll { (vs: NonEmptyList[FeatureValue[Value]], hydroConfig: HydroSink.Config) =>  {
       val expectedPartitions = vs.map(v => HydroSink.toEavt(v, 0)).map(HydroSink.partition.extract).list.toSet.toSeq
-=======
-    forAll { (vs: NonEmptyList[FeatureValue[Value]], hydroConfig: HydroSink.Config) => {
-      val expectedPartitions = vs.map(HydroSink.toEavt).map(HydroSink.partition.extract).list.toSet.toSeq
->>>>>>> 123212f2
       withEnvironment(path(getClass.getResource("/").toString)) {
         val sink = HydroSink(hydroConfig)
         executesSuccessfully(sink.write(TypedPipe.from(vs.list.map(v => v -> 0L))))
