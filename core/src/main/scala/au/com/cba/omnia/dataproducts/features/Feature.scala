package au.com.cba.omnia.dataproducts.features

import scala.reflect.runtime.universe.{TypeTag, typeOf}

object Feature {
  type Namespace = String
  type Name      = String
  type EntityId  = String
  type Time      = Long

  sealed trait Type
  object Type {
    case object Categorical extends Type
    case object Continuous  extends Type
  }

  sealed trait Value
  object Value {
    case class Integral(value: Option[Long])  extends Value
    case class Decimal(value: Option[Double]) extends Value
    case class Str(value: Option[String])     extends Value

<<<<<<< HEAD
    def apply(value:String) = Str(Some(value))
    def apply(value:Option[String]) = Str(value)
    def apply(value:Int) = Integral(Some(value))
    def apply(value:Option[Int]) = Integral(value.map(_.toLong))
=======
    implicit def fromInt(i: Int):                Integral = Option(i)
    implicit def fromLong(l: Long):              Integral = Option(l)
    implicit def fromDouble(d: Double):          Decimal  = Option(d)
    implicit def fromString(s: String):          Str      = Option(s)
    implicit def fromOInt(i: Option[Int]):       Integral = Integral(i.map(_.toLong))
    implicit def fromOLong(l: Option[Long]):     Integral = Integral(l)
    implicit def fromODouble(d: Option[Double]): Decimal  = Decimal(d)
    implicit def fromOString(s: Option[String]): Str      = Str(s)
>>>>>>> 99215be5
  }
}

import Feature._

object FeatureMetadata {
  sealed trait ValueType
  object ValueType {
    case object IntegralType extends ValueType
    case object DecimalType  extends ValueType
    case object StringType   extends ValueType
  }
}

import FeatureMetadata.ValueType

case class FeatureMetadata[+V <: Value : TypeTag](namespace: Namespace, name: Name, featureType: Type) {
  def valueType =
    typeOf[V] match {
      // Would be nice to get exhaustiveness checking here
      case t if t =:= typeOf[Value.Integral] => ValueType.IntegralType
      case t if t =:= typeOf[Value.Decimal] =>  ValueType.DecimalType
      case t if t =:= typeOf[Value.Str] =>      ValueType.StringType
    }
}

abstract class Feature[S, +V <: Value](val metadata: FeatureMetadata[V]) {
  def generate(source:S): Option[FeatureValue[S, V]]
}

case class FeatureValue[S, +V <: Value](
  feature: Feature[S, V],
  entity:  EntityId,
  value:   V,
  time:    Time
)<|MERGE_RESOLUTION|>--- conflicted
+++ resolved
@@ -20,12 +20,11 @@
     case class Decimal(value: Option[Double]) extends Value
     case class Str(value: Option[String])     extends Value
 
-<<<<<<< HEAD
     def apply(value:String) = Str(Some(value))
     def apply(value:Option[String]) = Str(value)
     def apply(value:Int) = Integral(Some(value))
     def apply(value:Option[Int]) = Integral(value.map(_.toLong))
-=======
+    
     implicit def fromInt(i: Int):                Integral = Option(i)
     implicit def fromLong(l: Long):              Integral = Option(l)
     implicit def fromDouble(d: Double):          Decimal  = Option(d)
@@ -34,7 +33,6 @@
     implicit def fromOLong(l: Option[Long]):     Integral = Integral(l)
     implicit def fromODouble(d: Option[Double]): Decimal  = Decimal(d)
     implicit def fromOString(s: Option[String]): Str      = Str(s)
->>>>>>> 99215be5
   }
 }
 
