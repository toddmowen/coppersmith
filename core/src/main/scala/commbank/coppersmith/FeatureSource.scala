--- conflicted
+++ resolved
@@ -30,13 +30,8 @@
 trait SourceBinderInstances {
   def from[S, P[_] : Lift](dataSource: DataSource[S, P]) = FromBinder(dataSource)
 
-<<<<<<< HEAD
-  def join[L, R, J : Ordering, P[_] : Lift : Functor](leftSource: DataSource[L, P], rightSource: DataSource[R, P]) =
-    JoinedBinder(leftSource, rightSource)
-=======
-  def join[L, R, J : Ordering, P[_] : Lift](leftSrc: DataSource[L, P], rightSrc: DataSource[R, P]) =
+  def join[L, R, J : Ordering, P[_] : Lift : Functor](leftSrc: DataSource[L, P], rightSrc: DataSource[R, P]) =
     JoinedBinder(leftSrc, rightSrc)
->>>>>>> 9b7c3248
 
   def leftJoin[L, R, J : Ordering, P[_] : Lift](leftSrc: DataSource[L, P], rightSrc: DataSource[R, P]) =
     LeftJoinedBinder(leftSrc, rightSrc)
