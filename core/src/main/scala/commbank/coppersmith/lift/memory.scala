--- conflicted
+++ resolved
@@ -1,15 +1,12 @@
 package commbank.coppersmith.lift
 
-<<<<<<< HEAD
 import commbank.coppersmith._
 import commbank.coppersmith.Join._
 
 import commbank.coppersmith.Feature.Value
 import shapeless._
 import shapeless.ops.hlist._
-=======
 import commbank.coppersmith._, Join._, Feature.Value
->>>>>>> 9b7c3248
 
 trait MemoryLift extends Lift[List] {
   def lift[S,V <: Value](f:Feature[S,V])(s: List[S]): List[FeatureValue[V]] = {
@@ -20,19 +17,14 @@
     s.flatMap(s => fs.generate(s))
   }
 
-<<<<<<< HEAD
   type +:[A <: HList, B] =  Prepend[A, B :: HNil]
 
   def liftJoinHl[HL <: HList, B, J : Ordering]
-    (joined: Joined[HL, B, J, Inner ])
+    (joined: Joined[HL, B, J, (HL, B) ])
     (a:List[HL], b: List[B])
     (implicit prepend: HL :+ B)
       : List[prepend.Out] = {
     val aMap: Map[J, List[HL]] = a.groupBy(joined.left)
-=======
-  def liftJoin[A, B, J : Ordering](joined: Joined[A, B, J, (A, B)])(a:List[A], b: List[B]): List[(A, B)] = {
-    val aMap: Map[J, List[A]] = a.groupBy(joined.left)
->>>>>>> 9b7c3248
     val bMap: Map[J, List[B]] = b.groupBy(joined.right)
 
     val result = for {
