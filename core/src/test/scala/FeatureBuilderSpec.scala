--- conflicted
+++ resolved
@@ -85,22 +85,13 @@
 
     type CAF = AggregationFeature[Customer, _, Value]
 
-<<<<<<< HEAD
-    val sizeF:  CustAggFeature = select(size )                     .asFeature(Categorical, "size",  "Agg feature")
-    val countF: CustAggFeature = select(count(where = _.age >= 18)).asFeature(Continuous,  "count", "Agg feature")
-    val sumF:   CustAggFeature = select(sum(_.height))             .asFeature(Continuous,  "sum",   "Agg feature")
-    val maxF:   CustAggFeature = select(max(_.age))                .asFeature(Continuous,  "max",   "Agg feature")
-    val minF:   CustAggFeature = select(min(_.height))             .asFeature(Continuous,  "min",   "Agg feature")
-    val avgF:   CustAggFeature = select(avg(_.age.toDouble))       .asFeature(Continuous,  "avg",   "Agg feature")
-    val cuF:    CustAggFeature = select(uniqueCountBy(_.age % 10)) .asFeature(Continuous,  "cu",    "Agg feature")
-=======
     val sizeF:  CAF = select(size )                     .asFeature(Categorical, "size",  "Agg feature")
     val countF: CAF = select(count(where = _.age >= 18)).asFeature(Continuous,  "count", "Agg feature")
     val sumF:   CAF = select(sum(_.height))             .asFeature(Continuous,  "sum",   "Agg feature")
     val maxF:   CAF = select(max(_.age))                .asFeature(Continuous,  "max",   "Agg feature")
     val minF:   CAF = select(min(_.height))             .asFeature(Continuous,  "min",   "Agg feature")
     val avgF:   CAF = select(avg(_.age.toDouble))       .asFeature(Continuous,  "avg",   "Agg feature")
->>>>>>> 96d78219
+    val cuF:    CAF = select(uniqueCountBy(_.age % 10)) .asFeature(Continuous,  "cu",    "Agg feature")
 
     def aggregationFeatures = List(sizeF, countF, sumF, maxF, minF, avgF, cuF)
   }
