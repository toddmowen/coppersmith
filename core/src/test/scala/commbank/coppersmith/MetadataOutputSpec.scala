--- conflicted
+++ resolved
@@ -36,7 +36,8 @@
   }}
 
   def luaTable = forAll { (namespace: Namespace, name: Name, desc: Description, fType: Type, value: Value) => {
-    import com.pavlinic.util.lua.Eval._
+    import com.pavlinic.util.lua._, Eval._, generic.FromLua._, SimpleConversions._
+
     val (metadata, expectedValueType) = value match {
       case Integral(_) => (Metadata[Customer, Integral](namespace, name, desc, fType), "integral")
       case Decimal(_)  => (Metadata[Customer, Decimal] (namespace, name, desc, fType), "decimal")
@@ -55,8 +56,7 @@
     }
     val expectedTypesConform = oConforms.isDefined
 
-<<<<<<< HEAD
-    val luaMetadata = MetadataOutput.LuaTable(metadata, oConforms)
+    val luaMetadata = MetadataOutput.LuaTable.fn(metadata, oConforms)
     val luaFunctionDefiniton =
       """
         |function FeatureMetadata (t)
@@ -76,9 +76,6 @@
       )
     )
 
-=======
-    val luaMetadata = MetadataOutput.LuaTable.fn(metadata, oConforms)
->>>>>>> 42410a20
 
   }}
 
